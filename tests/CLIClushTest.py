--- conflicted
+++ resolved
@@ -606,8 +606,19 @@
                        "foo[1-10]", "echo ok"], b"",
                       b"---------------\nfoo[1-10]\n---------------\nok\n")
 
-<<<<<<< HEAD
-    def test_040_outdir_errdir(self):
+    def test_040_stdin_eof(self):
+        """test clush (stdin eof)"""
+        # should not block if connection to stdin cannot be established
+        # or of --nostdin is specified
+        self._clush_t(["-w", HOSTNAME, "cat"], None, b'')
+        self._clush_t(["-w", HOSTNAME, "--nostdin", "cat"], None, b'')
+        setattr(ClusterShell.CLI.Clush, '_f_user_interaction', True)
+        try:
+            self._clush_t(["-w", HOSTNAME, "cat"], None, b'')
+        finally:
+            delattr(ClusterShell.CLI.Clush, '_f_user_interaction')
+
+    def test_041_outdir_errdir(self):
         """test clush --outdir and --errdir"""
         odir = make_temp_dir()
         edir = make_temp_dir()
@@ -645,20 +656,7 @@
             os.unlink(tefilepath)
         os.rmdir(odir)
         os.rmdir(edir)
-=======
-    def test_040_stdin_eof(self):
-        """test clush (stdin eof)"""
-        # should not block if connection to stdin cannot be established
-        # or of --nostdin is specified
-        self._clush_t(["-w", HOSTNAME, "cat"], None, b'')
-        self._clush_t(["-w", HOSTNAME, "--nostdin", "cat"], None, b'')
-        setattr(ClusterShell.CLI.Clush, '_f_user_interaction', True)
-        try:
-            self._clush_t(["-w", HOSTNAME, "cat"], None, b'')
-        finally:
-            delattr(ClusterShell.CLI.Clush, '_f_user_interaction')
-
->>>>>>> 95d21d7e
+
 
 class CLIClushTest_B_StdinFailure(unittest.TestCase):
     """Unit test class for testing CLI/Clush.py and stdin failure"""
